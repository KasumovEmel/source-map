/* -*- Mode: js; js-indent-level: 2; -*- */
/*
 * Copyright 2011 Mozilla Foundation and contributors
 * Licensed under the New BSD license. See LICENSE or:
 * http://opensource.org/licenses/BSD-3-Clause
 */
if (typeof define !== 'function') {
    var define = require('amdefine')(module, require);
}
define(function (require, exports, module) {

  var SourceMapGenerator = require('../../lib/source-map/source-map-generator').SourceMapGenerator;
  var SourceMapConsumer = require('../../lib/source-map/source-map-consumer').SourceMapConsumer;
  var SourceNode = require('../../lib/source-map/source-node').SourceNode;
  var util = require('./util');

  exports['test some simple stuff'] = function (assert, util) {
    var map = new SourceMapGenerator({
      file: 'foo.js',
      sourceRoot: '.'
    });
    assert.ok(true);

    var map = new SourceMapGenerator();
    assert.ok(true);
  };

  exports['test JSON serialization'] = function (assert, util) {
    var map = new SourceMapGenerator({
      file: 'foo.js',
      sourceRoot: '.'
    });
    assert.equal(map.toString(), JSON.stringify(map));
  };

  exports['test adding mappings (case 1)'] = function (assert, util) {
    var map = new SourceMapGenerator({
      file: 'generated-foo.js',
      sourceRoot: '.'
    });

    assert.doesNotThrow(function () {
      map.addMapping({
        generated: { line: 1, column: 1 }
      });
    });
  };

  exports['test adding mappings (case 2)'] = function (assert, util) {
    var map = new SourceMapGenerator({
      file: 'generated-foo.js',
      sourceRoot: '.'
    });

    assert.doesNotThrow(function () {
      map.addMapping({
        generated: { line: 1, column: 1 },
        source: 'bar.js',
        original: { line: 1, column: 1 }
      });
    });
  };

  exports['test adding mappings (case 3)'] = function (assert, util) {
    var map = new SourceMapGenerator({
      file: 'generated-foo.js',
      sourceRoot: '.'
    });

    assert.doesNotThrow(function () {
      map.addMapping({
        generated: { line: 1, column: 1 },
        source: 'bar.js',
        original: { line: 1, column: 1 },
        name: 'someToken'
      });
    });
  };

  exports['test adding mappings (invalid)'] = function (assert, util) {
    var map = new SourceMapGenerator({
      file: 'generated-foo.js',
      sourceRoot: '.'
    });

    // Not enough info.
    assert.throws(function () {
      map.addMapping({});
    });

    // Original file position, but no source.
    assert.throws(function () {
      map.addMapping({
        generated: { line: 1, column: 1 },
        original: { line: 1, column: 1 }
      });
    });
  };

  exports['test that the correct mappings are being generated'] = function (assert, util) {
    var map = new SourceMapGenerator({
      file: 'min.js',
      sourceRoot: '/the/root'
    });

    map.addMapping({
      generated: { line: 1, column: 1 },
      original: { line: 1, column: 1 },
      source: 'one.js'
    });
    map.addMapping({
      generated: { line: 1, column: 5 },
      original: { line: 1, column: 5 },
      source: 'one.js'
    });
    map.addMapping({
      generated: { line: 1, column: 9 },
      original: { line: 1, column: 11 },
      source: 'one.js'
    });
    map.addMapping({
      generated: { line: 1, column: 18 },
      original: { line: 1, column: 21 },
      source: 'one.js',
      name: 'bar'
    });
    map.addMapping({
      generated: { line: 1, column: 21 },
      original: { line: 2, column: 3 },
      source: 'one.js'
    });
    map.addMapping({
      generated: { line: 1, column: 28 },
      original: { line: 2, column: 10 },
      source: 'one.js',
      name: 'baz'
    });
    map.addMapping({
      generated: { line: 1, column: 32 },
      original: { line: 2, column: 14 },
      source: 'one.js',
      name: 'bar'
    });

    map.addMapping({
      generated: { line: 2, column: 1 },
      original: { line: 1, column: 1 },
      source: 'two.js'
    });
    map.addMapping({
      generated: { line: 2, column: 5 },
      original: { line: 1, column: 5 },
      source: 'two.js'
    });
    map.addMapping({
      generated: { line: 2, column: 9 },
      original: { line: 1, column: 11 },
      source: 'two.js'
    });
    map.addMapping({
      generated: { line: 2, column: 18 },
      original: { line: 1, column: 21 },
      source: 'two.js',
      name: 'n'
    });
    map.addMapping({
      generated: { line: 2, column: 21 },
      original: { line: 2, column: 3 },
      source: 'two.js'
    });
    map.addMapping({
      generated: { line: 2, column: 28 },
      original: { line: 2, column: 10 },
      source: 'two.js',
      name: 'n'
    });

    map = JSON.parse(map.toString());

    util.assertEqualMaps(assert, map, util.testMap);
  };

  exports['test that source content can be set'] = function (assert, util) {
    var map = new SourceMapGenerator({
      file: 'min.js',
      sourceRoot: '/the/root'
    });
    map.addMapping({
      generated: { line: 1, column: 1 },
      original: { line: 1, column: 1 },
      source: 'one.js'
    });
    map.addMapping({
      generated: { line: 2, column: 1 },
      original: { line: 1, column: 1 },
      source: 'two.js'
    });
    map.setSourceContent('one.js', 'one file content');

    map = JSON.parse(map.toString());
    assert.equal(map.sources[0], 'one.js');
    assert.equal(map.sources[1], 'two.js');
    assert.equal(map.sourcesContent[0], 'one file content');
    assert.equal(map.sourcesContent[1], null);
  };

  exports['test .fromSourceMap'] = function (assert, util) {
    var map = SourceMapGenerator.fromSourceMap(new SourceMapConsumer(util.testMap));
    util.assertEqualMaps(assert, map.toJSON(), util.testMap);
  };

  exports['test .fromSourceMap with sourcesContent'] = function (assert, util) {
    var map = SourceMapGenerator.fromSourceMap(
      new SourceMapConsumer(util.testMapWithSourcesContent));
    util.assertEqualMaps(assert, map.toJSON(), util.testMapWithSourcesContent);
  };

  exports['test applySourceMap'] = function (assert, util) {
    var node = new SourceNode(null, null, null, [
      new SourceNode(2, 0, 'fileX', 'lineX2\n'),
      'genA1\n',
      new SourceNode(2, 0, 'fileY', 'lineY2\n'),
      'genA2\n',
      new SourceNode(1, 0, 'fileX', 'lineX1\n'),
      'genA3\n',
      new SourceNode(1, 0, 'fileY', 'lineY1\n')
    ]);
    var mapStep1 = node.toStringWithSourceMap({
      file: 'fileA'
    }).map;
    mapStep1.setSourceContent('fileX', 'lineX1\nlineX2\n');
    mapStep1 = mapStep1.toJSON();

    node = new SourceNode(null, null, null, [
      'gen1\n',
      new SourceNode(1, 0, 'fileA', 'lineA1\n'),
      new SourceNode(2, 0, 'fileA', 'lineA2\n'),
      new SourceNode(3, 0, 'fileA', 'lineA3\n'),
      new SourceNode(4, 0, 'fileA', 'lineA4\n'),
      new SourceNode(1, 0, 'fileB', 'lineB1\n'),
      new SourceNode(2, 0, 'fileB', 'lineB2\n'),
      'gen2\n'
    ]);
    var mapStep2 = node.toStringWithSourceMap({
      file: 'fileGen'
    }).map;
    mapStep2.setSourceContent('fileB', 'lineB1\nlineB2\n');
    mapStep2 = mapStep2.toJSON();

    node = new SourceNode(null, null, null, [
      'gen1\n',
      new SourceNode(2, 0, 'fileX', 'lineA1\n'),
      new SourceNode(2, 0, 'fileA', 'lineA2\n'),
      new SourceNode(2, 0, 'fileY', 'lineA3\n'),
      new SourceNode(4, 0, 'fileA', 'lineA4\n'),
      new SourceNode(1, 0, 'fileB', 'lineB1\n'),
      new SourceNode(2, 0, 'fileB', 'lineB2\n'),
      'gen2\n'
    ]);
    var expectedMap = node.toStringWithSourceMap({
      file: 'fileGen'
    }).map;
    expectedMap.setSourceContent('fileX', 'lineX1\nlineX2\n');
    expectedMap.setSourceContent('fileB', 'lineB1\nlineB2\n');
    expectedMap = expectedMap.toJSON();

    // apply source map "mapStep1" to "mapStep2"
    var generator = SourceMapGenerator.fromSourceMap(new SourceMapConsumer(mapStep2));
    generator.applySourceMap(new SourceMapConsumer(mapStep1));
    var actualMap = generator.toJSON();

    util.assertEqualMaps(assert, actualMap, expectedMap);
  };

<<<<<<< HEAD
  exports['test applySourceMap throws when file is missing'] = function (assert, util) {
    var map = new SourceMapGenerator({
      file: 'test.js'
    });
    var map2 = new SourceMapGenerator();
    assert.throws(function() {
      map.applySourceMap(new SourceMapConsumer(map2.toJSON()));
    })
=======
  exports['test the two additional parameters of applySourceMap'] = function (assert, util) {
    // Assume the following directory structure:
    //
    // http://foo.org/
    //   bar.coffee
    //   app/
    //     coffee/
    //       foo.coffee
    //     temp/
    //       bundle.js
    //     temp_maps/
    //       bundle.js.map
    //     public/
    //       bundle.min.js
    //       bundle.min.js.map
    //
    // http://www.example.com/
    //   baz.coffee

    var bundleMap = new SourceMapGenerator({
      file: 'bundle.js'
    });
    bundleMap.addMapping({
      generated: { line: 3, column: 3 },
      original: { line: 2, column: 2 },
      source: '../coffee/foo.coffee'
    });
    bundleMap.addMapping({
      generated: { line: 13, column: 13 },
      original: { line: 12, column: 12 },
      source: '/bar.coffee'
    });
    bundleMap.addMapping({
      generated: { line: 23, column: 23 },
      original: { line: 22, column: 22 },
      source: 'http://www.example.com/baz.coffee'
    });
    bundleMap = new SourceMapConsumer(bundleMap.toJSON());

    var minifiedMap = new SourceMapGenerator({
      file: 'bundle.min.js',
      sourceRoot: '..'
    });
    minifiedMap.addMapping({
      generated: { line: 1, column: 1 },
      original: { line: 3, column: 3 },
      source: 'temp/bundle.js'
    });
    minifiedMap.addMapping({
      generated: { line: 11, column: 11 },
      original: { line: 13, column: 13 },
      source: 'temp/bundle.js'
    });
    minifiedMap.addMapping({
      generated: { line: 21, column: 21 },
      original: { line: 23, column: 23 },
      source: 'temp/bundle.js'
    });
    minifiedMap = new SourceMapConsumer(minifiedMap.toJSON());

    var expectedMap = function(sources) {
      var map = new SourceMapGenerator({
        file: 'bundle.min.js',
        sourceRoot: '..'
      });
      map.addMapping({
        generated: { line: 1, column: 1 },
        original: { line: 2, column: 2 },
        source: sources[0]
      });
      map.addMapping({
        generated: { line: 11, column: 11 },
        original: { line: 12, column: 12 },
        source: sources[1]
      });
      map.addMapping({
        generated: { line: 21, column: 21 },
        original: { line: 22, column: 22 },
        source: sources[2]
      });
      return map.toJSON();
    }

    var actualMap = function(aSourceMapPath) {
      var map = SourceMapGenerator.fromSourceMap(minifiedMap);
      // Note that relying on `bundleMap.file` (which is simply 'bundle.js')
      // instead of supplying the second parameter wouldn't work here.
      map.applySourceMap(bundleMap, '../temp/bundle.js', aSourceMapPath);
      return map.toJSON();
    }

    util.assertEqualMaps(assert, actualMap('../temp_maps'), expectedMap([
      'coffee/foo.coffee',
      '/bar.coffee',
      'http://www.example.com/baz.coffee'
    ]));

    util.assertEqualMaps(assert, actualMap('/app/temp_maps'), expectedMap([
      '/app/coffee/foo.coffee',
      '/bar.coffee',
      'http://www.example.com/baz.coffee'
    ]));

    util.assertEqualMaps(assert, actualMap('http://foo.org/app/temp_maps'), expectedMap([
      'http://foo.org/app/coffee/foo.coffee',
      'http://foo.org/bar.coffee',
      'http://www.example.com/baz.coffee'
    ]));
>>>>>>> 4dce61e4
  };

  exports['test sorting with duplicate generated mappings'] = function (assert, util) {
    var map = new SourceMapGenerator({
      file: 'test.js'
    });
    map.addMapping({
      generated: { line: 3, column: 0 },
      original: { line: 2, column: 0 },
      source: 'a.js'
    });
    map.addMapping({
      generated: { line: 2, column: 0 }
    });
    map.addMapping({
      generated: { line: 2, column: 0 }
    });
    map.addMapping({
      generated: { line: 1, column: 0 },
      original: { line: 1, column: 0 },
      source: 'a.js'
    });

    util.assertEqualMaps(assert, map.toJSON(), {
      version: 3,
      file: 'test.js',
      sources: ['a.js'],
      names: [],
      mappings: 'AAAA;A;AACA'
    });
  };

  exports['test ignore duplicate mappings.'] = function (assert, util) {
    var init = { file: 'min.js', sourceRoot: '/the/root' };
    var map1, map2;

    // null original source location
    var nullMapping1 = {
      generated: { line: 1, column: 0 }
    };
    var nullMapping2 = {
      generated: { line: 2, column: 2 }
    };

    map1 = new SourceMapGenerator(init);
    map2 = new SourceMapGenerator(init);

    map1.addMapping(nullMapping1);
    map1.addMapping(nullMapping1);

    map2.addMapping(nullMapping1);

    util.assertEqualMaps(assert, map1.toJSON(), map2.toJSON());

    map1.addMapping(nullMapping2);
    map1.addMapping(nullMapping1);

    map2.addMapping(nullMapping2);

    util.assertEqualMaps(assert, map1.toJSON(), map2.toJSON());

    // original source location
    var srcMapping1 = {
      generated: { line: 1, column: 0 },
      original: { line: 11, column: 0 },
      source: 'srcMapping1.js'
    };
    var srcMapping2 = {
      generated: { line: 2, column: 2 },
      original: { line: 11, column: 0 },
      source: 'srcMapping2.js'
    };

    map1 = new SourceMapGenerator(init);
    map2 = new SourceMapGenerator(init);

    map1.addMapping(srcMapping1);
    map1.addMapping(srcMapping1);

    map2.addMapping(srcMapping1);

    util.assertEqualMaps(assert, map1.toJSON(), map2.toJSON());

    map1.addMapping(srcMapping2);
    map1.addMapping(srcMapping1);

    map2.addMapping(srcMapping2);

    util.assertEqualMaps(assert, map1.toJSON(), map2.toJSON());

    // full original source and name information
    var fullMapping1 = {
      generated: { line: 1, column: 0 },
      original: { line: 11, column: 0 },
      source: 'fullMapping1.js',
      name: 'fullMapping1'
    };
    var fullMapping2 = {
      generated: { line: 2, column: 2 },
      original: { line: 11, column: 0 },
      source: 'fullMapping2.js',
      name: 'fullMapping2'
    };

    map1 = new SourceMapGenerator(init);
    map2 = new SourceMapGenerator(init);

    map1.addMapping(fullMapping1);
    map1.addMapping(fullMapping1);

    map2.addMapping(fullMapping1);

    util.assertEqualMaps(assert, map1.toJSON(), map2.toJSON());

    map1.addMapping(fullMapping2);
    map1.addMapping(fullMapping1);

    map2.addMapping(fullMapping2);

    util.assertEqualMaps(assert, map1.toJSON(), map2.toJSON());
  };

  exports['test github issue #72, check for duplicate names or sources'] = function (assert, util) {
    var map = new SourceMapGenerator({
      file: 'test.js'
    });
    map.addMapping({
      generated: { line: 1, column: 1 },
      original: { line: 2, column: 2 },
      source: 'a.js',
      name: 'foo'
    });
    map.addMapping({
      generated: { line: 3, column: 3 },
      original: { line: 4, column: 4 },
      source: 'a.js',
      name: 'foo'
    });
    util.assertEqualMaps(assert, map.toJSON(), {
      version: 3,
      file: 'test.js',
      sources: ['a.js'],
      names: ['foo'],
      mappings: 'CACEA;;GAEEA'
    });
  };

});<|MERGE_RESOLUTION|>--- conflicted
+++ resolved
@@ -272,7 +272,6 @@
     util.assertEqualMaps(assert, actualMap, expectedMap);
   };
 
-<<<<<<< HEAD
   exports['test applySourceMap throws when file is missing'] = function (assert, util) {
     var map = new SourceMapGenerator({
       file: 'test.js'
@@ -280,8 +279,9 @@
     var map2 = new SourceMapGenerator();
     assert.throws(function() {
       map.applySourceMap(new SourceMapConsumer(map2.toJSON()));
-    })
-=======
+    });
+  };
+
   exports['test the two additional parameters of applySourceMap'] = function (assert, util) {
     // Assume the following directory structure:
     //
@@ -342,7 +342,7 @@
     });
     minifiedMap = new SourceMapConsumer(minifiedMap.toJSON());
 
-    var expectedMap = function(sources) {
+    var expectedMap = function (sources) {
       var map = new SourceMapGenerator({
         file: 'bundle.min.js',
         sourceRoot: '..'
@@ -365,7 +365,7 @@
       return map.toJSON();
     }
 
-    var actualMap = function(aSourceMapPath) {
+    var actualMap = function (aSourceMapPath) {
       var map = SourceMapGenerator.fromSourceMap(minifiedMap);
       // Note that relying on `bundleMap.file` (which is simply 'bundle.js')
       // instead of supplying the second parameter wouldn't work here.
@@ -390,7 +390,6 @@
       'http://foo.org/bar.coffee',
       'http://www.example.com/baz.coffee'
     ]));
->>>>>>> 4dce61e4
   };
 
   exports['test sorting with duplicate generated mappings'] = function (assert, util) {
