/* -*- Mode: js; js-indent-level: 2; -*- */
/*
 * Copyright 2011 Mozilla Foundation and contributors
 * Licensed under the New BSD license. See LICENSE or:
 * http://opensource.org/licenses/BSD-3-Clause
 */
if (typeof define !== 'function') {
    var define = require('amdefine')(module, require);
}
define(function (require, exports, module) {

  var base64VLQ = require('./base64-vlq');
  var util = require('./util');
  var ArraySet = require('./array-set').ArraySet;

  /**
   * An instance of the SourceMapGenerator represents a source map which is
   * being built incrementally. You may pass an object with the following
   * properties:
   *
   *   - file: The filename of the generated source.
   *   - sourceRoot: A root for all relative URLs in this source map.
   */
  function SourceMapGenerator(aArgs) {
    if (!aArgs) {
      aArgs = {};
    }
    this._file = util.getArg(aArgs, 'file', null);
    this._sourceRoot = util.getArg(aArgs, 'sourceRoot', null);
    this._sources = new ArraySet();
    this._names = new ArraySet();
    this._mappings = [];
    this._sourcesContents = null;
  }

  SourceMapGenerator.prototype._version = 3;

  /**
   * Creates a new SourceMapGenerator based on a SourceMapConsumer
   *
   * @param aSourceMapConsumer The SourceMap.
   */
  SourceMapGenerator.fromSourceMap =
    function SourceMapGenerator_fromSourceMap(aSourceMapConsumer) {
      var sourceRoot = aSourceMapConsumer.sourceRoot;
      var generator = new SourceMapGenerator({
        file: aSourceMapConsumer.file,
        sourceRoot: sourceRoot
      });
      aSourceMapConsumer.eachMapping(function (mapping) {
        var newMapping = {
          generated: {
            line: mapping.generatedLine,
            column: mapping.generatedColumn
          }
        };

        if (mapping.source) {
          newMapping.source = mapping.source;
          if (sourceRoot) {
            newMapping.source = util.relative(sourceRoot, newMapping.source);
          }

          newMapping.original = {
            line: mapping.originalLine,
            column: mapping.originalColumn
          };

          if (mapping.name) {
            newMapping.name = mapping.name;
          }
        }

        generator.addMapping(newMapping);
      });
      aSourceMapConsumer.sources.forEach(function (sourceFile) {
        var content = aSourceMapConsumer.sourceContentFor(sourceFile);
        if (content) {
          generator.setSourceContent(sourceFile, content);
        }
      });
      return generator;
    };

  /**
   * Add a single mapping from original source line and column to the generated
   * source's line and column for this source map being created. The mapping
   * object should have the following properties:
   *
   *   - generated: An object with the generated line and column positions.
   *   - original: An object with the original line and column positions.
   *   - source: The original source file (relative to the sourceRoot).
   *   - name: An optional original token name for this mapping.
   */
  SourceMapGenerator.prototype.addMapping =
    function SourceMapGenerator_addMapping(aArgs) {
      var generated = util.getArg(aArgs, 'generated');
      var original = util.getArg(aArgs, 'original', null);
      var source = util.getArg(aArgs, 'source', null);
      var name = util.getArg(aArgs, 'name', null);

      this._validateMapping(generated, original, source, name);

      if (source && !this._sources.has(source)) {
        this._sources.add(source);
      }

      if (name && !this._names.has(name)) {
        this._names.add(name);
      }

      this._mappings.push({
        generatedLine: generated.line,
        generatedColumn: generated.column,
        originalLine: original != null && original.line,
        originalColumn: original != null && original.column,
        source: source,
        name: name
      });
    };

  /**
   * Set the source content for a source file.
   */
  SourceMapGenerator.prototype.setSourceContent =
    function SourceMapGenerator_setSourceContent(aSourceFile, aSourceContent) {
      var source = aSourceFile;
      if (this._sourceRoot) {
        source = util.relative(this._sourceRoot, source);
      }

      if (aSourceContent !== null) {
        // Add the source content to the _sourcesContents map.
        // Create a new _sourcesContents map if the property is null.
        if (!this._sourcesContents) {
          this._sourcesContents = {};
        }
        this._sourcesContents[util.toSetString(source)] = aSourceContent;
      } else {
        // Remove the source file from the _sourcesContents map.
        // If the _sourcesContents map is empty, set the property to null.
        delete this._sourcesContents[util.toSetString(source)];
        if (Object.keys(this._sourcesContents).length === 0) {
          this._sourcesContents = null;
        }
      }
    };

  /**
   * Applies the mappings of a sub-source-map for a specific source file to the
   * source map being generated. Each mapping to the supplied source file is
   * rewritten using the supplied source map. Note: The resolution for the
   * resulting mappings is the minimium of this map and the supplied map.
   *
   * @param aSourceMapConsumer The source map to be applied.
   * @param aSourceFile Optional. The filename of the source file.
<<<<<<< HEAD
   *        If omitted, SourceMapConsumer's file property will be used,
   *        if it exists. Otherwise an error is thrown.
=======
   *        If omitted, SourceMapConsumer's file property will be used.
   * @param aSourceMapPath Optional. The dirname of the path to the source map
   *        to be applied. If relative, it is relative to the SourceMapConsumer.
   *        This parameter is needed when the two source maps aren't in the same
   *        directory, and the source map to be applied contains relative source
   *        paths. If so, those relative source paths need to be rewritten
   *        relative to the SourceMapGenerator.
>>>>>>> 4dce61e4
   */
  SourceMapGenerator.prototype.applySourceMap =
    function SourceMapGenerator_applySourceMap(aSourceMapConsumer, aSourceFile, aSourceMapPath) {
      // If aSourceFile is omitted, we will use the file property of the SourceMap
      if (!aSourceFile) {
        if (!aSourceMapConsumer.file) {
          throw new Error(
            'SourceMapGenerator.prototype.applySourceMap requires either an explicit source file, ' +
            'or the source map\'s "file" property. Both were omitted.'
          );
        }
        aSourceFile = aSourceMapConsumer.file;
      }
      var sourceRoot = this._sourceRoot;
      // Make "aSourceFile" relative if an absolute Url is passed.
      if (sourceRoot) {
        aSourceFile = util.relative(sourceRoot, aSourceFile);
      }
      // Applying the SourceMap can add and remove items from the sources and
      // the names array.
      var newSources = new ArraySet();
      var newNames = new ArraySet();

      // Find mappings for the "aSourceFile"
      this._mappings.forEach(function (mapping) {
        if (mapping.source === aSourceFile && mapping.originalLine) {
          // Check if it can be mapped by the source map, then update the mapping.
          var original = aSourceMapConsumer.originalPositionFor({
            line: mapping.originalLine,
            column: mapping.originalColumn
          });
          if (original.source !== null) {
            // Copy mapping
            mapping.source = original.source;
            if (aSourceMapPath) {
              mapping.source = util.join(aSourceMapPath, mapping.source)
            }
            if (sourceRoot) {
              mapping.source = util.relative(sourceRoot, mapping.source);
            }
            mapping.originalLine = original.line;
            mapping.originalColumn = original.column;
            if (original.name !== null && mapping.name !== null) {
              // Only use the identifier name if it's an identifier
              // in both SourceMaps
              mapping.name = original.name;
            }
          }
        }

        var source = mapping.source;
        if (source && !newSources.has(source)) {
          newSources.add(source);
        }

        var name = mapping.name;
        if (name && !newNames.has(name)) {
          newNames.add(name);
        }

      }, this);
      this._sources = newSources;
      this._names = newNames;

      // Copy sourcesContents of applied map.
      aSourceMapConsumer.sources.forEach(function (sourceFile) {
        var content = aSourceMapConsumer.sourceContentFor(sourceFile);
        if (content) {
          if (sourceRoot) {
            sourceFile = util.relative(sourceRoot, sourceFile);
          }
          this.setSourceContent(sourceFile, content);
        }
      }, this);
    };

  /**
   * A mapping can have one of the three levels of data:
   *
   *   1. Just the generated position.
   *   2. The Generated position, original position, and original source.
   *   3. Generated and original position, original source, as well as a name
   *      token.
   *
   * To maintain consistency, we validate that any new mapping being added falls
   * in to one of these categories.
   */
  SourceMapGenerator.prototype._validateMapping =
    function SourceMapGenerator_validateMapping(aGenerated, aOriginal, aSource,
                                                aName) {
      if (aGenerated && 'line' in aGenerated && 'column' in aGenerated
          && aGenerated.line > 0 && aGenerated.column >= 0
          && !aOriginal && !aSource && !aName) {
        // Case 1.
        return;
      }
      else if (aGenerated && 'line' in aGenerated && 'column' in aGenerated
               && aOriginal && 'line' in aOriginal && 'column' in aOriginal
               && aGenerated.line > 0 && aGenerated.column >= 0
               && aOriginal.line > 0 && aOriginal.column >= 0
               && aSource) {
        // Cases 2 and 3.
        return;
      }
      else {
        throw new Error('Invalid mapping: ' + JSON.stringify({
          generated: aGenerated,
          source: aSource,
          original: aOriginal,
          name: aName
        }));
      }
    };

  /**
   * Serialize the accumulated mappings in to the stream of base 64 VLQs
   * specified by the source map format.
   */
  SourceMapGenerator.prototype._serializeMappings =
    function SourceMapGenerator_serializeMappings() {
      var previousGeneratedColumn = 0;
      var previousGeneratedLine = 1;
      var previousOriginalColumn = 0;
      var previousOriginalLine = 0;
      var previousName = 0;
      var previousSource = 0;
      var result = '';
      var mapping;

      // The mappings must be guaranteed to be in sorted order before we start
      // serializing them or else the generated line numbers (which are defined
      // via the ';' separators) will be all messed up. Note: it might be more
      // performant to maintain the sorting as we insert them, rather than as we
      // serialize them, but the big O is the same either way.
      this._mappings.sort(util.compareByGeneratedPositions);

      for (var i = 0, len = this._mappings.length; i < len; i++) {
        mapping = this._mappings[i];

        if (mapping.generatedLine !== previousGeneratedLine) {
          previousGeneratedColumn = 0;
          while (mapping.generatedLine !== previousGeneratedLine) {
            result += ';';
            previousGeneratedLine++;
          }
        }
        else {
          if (i > 0) {
            if (!util.compareByGeneratedPositions(mapping, this._mappings[i - 1])) {
              continue;
            }
            result += ',';
          }
        }

        result += base64VLQ.encode(mapping.generatedColumn
                                   - previousGeneratedColumn);
        previousGeneratedColumn = mapping.generatedColumn;

        if (mapping.source) {
          result += base64VLQ.encode(this._sources.indexOf(mapping.source)
                                     - previousSource);
          previousSource = this._sources.indexOf(mapping.source);

          // lines are stored 0-based in SourceMap spec version 3
          result += base64VLQ.encode(mapping.originalLine - 1
                                     - previousOriginalLine);
          previousOriginalLine = mapping.originalLine - 1;

          result += base64VLQ.encode(mapping.originalColumn
                                     - previousOriginalColumn);
          previousOriginalColumn = mapping.originalColumn;

          if (mapping.name) {
            result += base64VLQ.encode(this._names.indexOf(mapping.name)
                                       - previousName);
            previousName = this._names.indexOf(mapping.name);
          }
        }
      }

      return result;
    };

  SourceMapGenerator.prototype._generateSourcesContent =
    function SourceMapGenerator_generateSourcesContent(aSources, aSourceRoot) {
      return aSources.map(function (source) {
        if (!this._sourcesContents) {
          return null;
        }
        if (aSourceRoot) {
          source = util.relative(aSourceRoot, source);
        }
        var key = util.toSetString(source);
        return Object.prototype.hasOwnProperty.call(this._sourcesContents,
                                                    key)
          ? this._sourcesContents[key]
          : null;
      }, this);
    };

  /**
   * Externalize the source map.
   */
  SourceMapGenerator.prototype.toJSON =
    function SourceMapGenerator_toJSON() {
      var map = {
        version: this._version,
        file: this._file,
        sources: this._sources.toArray(),
        names: this._names.toArray(),
        mappings: this._serializeMappings()
      };
      if (this._sourceRoot) {
        map.sourceRoot = this._sourceRoot;
      }
      if (this._sourcesContents) {
        map.sourcesContent = this._generateSourcesContent(map.sources, map.sourceRoot);
      }

      return map;
    };

  /**
   * Render the source map being generated to a string.
   */
  SourceMapGenerator.prototype.toString =
    function SourceMapGenerator_toString() {
      return JSON.stringify(this);
    };

  exports.SourceMapGenerator = SourceMapGenerator;

});<|MERGE_RESOLUTION|>--- conflicted
+++ resolved
@@ -154,10 +154,6 @@
    *
    * @param aSourceMapConsumer The source map to be applied.
    * @param aSourceFile Optional. The filename of the source file.
-<<<<<<< HEAD
-   *        If omitted, SourceMapConsumer's file property will be used,
-   *        if it exists. Otherwise an error is thrown.
-=======
    *        If omitted, SourceMapConsumer's file property will be used.
    * @param aSourceMapPath Optional. The dirname of the path to the source map
    *        to be applied. If relative, it is relative to the SourceMapConsumer.
@@ -165,7 +161,6 @@
    *        directory, and the source map to be applied contains relative source
    *        paths. If so, those relative source paths need to be rewritten
    *        relative to the SourceMapGenerator.
->>>>>>> 4dce61e4
    */
   SourceMapGenerator.prototype.applySourceMap =
     function SourceMapGenerator_applySourceMap(aSourceMapConsumer, aSourceFile, aSourceMapPath) {
